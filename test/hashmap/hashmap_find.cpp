#include <core/containers/hashmap.h>
#include <core/templates/integer_sequence.h>

GTEST_TEST(hashmap, find_in_empty_hashmap)
{
    hud::hashmap<usize, usize> map;
    hud_assert_eq(map.find(1), map.end());
}

GTEST_TEST(hashmap, find_in_hashmap_trivial_type)
{

<<<<<<< HEAD
    static const auto test = [](usize max) {
=======
    const auto test = [](usize max) {
>>>>>>> e361ba27
        using KeyType = usize;
        using ValueType = usize;
        hud::hashmap<KeyType, ValueType> map;

        for (u32 index = 0; index < max; index++) {
            map.add(index, index * index);
        }

        bool is_find_ok = true;
        // Find elements that exists
        for (u32 index = 0; index < max; index++) {
            const auto it = map.find(index);
            if (it == map.end()) {
                is_find_ok = false;
            }
            if (it->key() != index) {
                is_find_ok = false;
            }
            if (it->value() != index * index) {
                is_find_ok = false;
            }
        }

        // Find elements that not exists
        for (u32 index = max; index < max * 2; index++) {
            const auto it = map.find(index);
            if (it != map.end()) {
                is_find_ok = false;
            }
        }
        return is_find_ok;
    };

    // Non constant
    {
<<<<<<< HEAD
        const auto result = runtime_test(test, 32768);
=======
        const auto result = test(32768);
>>>>>>> e361ba27
        hud_assert_true(result);
    }

    // Constant
    {
<<<<<<< HEAD
        constexpr auto result1 = test(1);
        hud_assert_true(result1);
        constexpr auto result2 = test(2);
        hud_assert_true(result2);
        constexpr auto result3 = test(3);
        hud_assert_true(result3);
        constexpr auto result4 = test(4);
        hud_assert_true(result4);
        constexpr auto result5 = test(5);
        hud_assert_true(result5);
        constexpr auto result6 = test(6);
        hud_assert_true(result6);
        constexpr auto result7 = test(7);
        hud_assert_true(result7);
        constexpr auto result8 = test(8);
        hud_assert_true(result8);
        constexpr auto result9 = test(9);
        hud_assert_true(result9);
        constexpr auto result10 = test(10);
        hud_assert_true(result10);
        constexpr auto result11 = test(11);
        hud_assert_true(result11);
        constexpr auto result12 = test(12);
        hud_assert_true(result12);
        constexpr auto result13 = test(13);
        hud_assert_true(result13);
        constexpr auto result14 = test(14);
        hud_assert_true(result14);
        constexpr auto result15 = test(15);
        hud_assert_true(result15);
        constexpr auto result16 = test(16);
        hud_assert_true(result16);
        constexpr auto result32 = test(32);
        hud_assert_true(result32);
        constexpr auto result64 = test(64);
        hud_assert_true(result64);
        constexpr auto result128 = test(128);
        hud_assert_true(result128);
        constexpr auto result256 = test(256);
        hud_assert_true(result256);
=======
        hud_test::for_each_value(std::make_integer_sequence<usize, 2>(), []<usize maxx>() {
            constexpr auto result = test(maxx);
            hud_assert_true(result);
        });
>>>>>>> e361ba27
    }
}

GTEST_TEST(hashmap, find_in_hashmap_non_trivial_type)
{
<<<<<<< HEAD
    static const auto test = [](usize max) {
=======
    const auto test_1 = [](usize max) {
>>>>>>> e361ba27
        using KeyType = hud_test::non_bitwise_type;
        using ValueType = hud_test::non_bitwise_type;
        hud::hashmap<KeyType, ValueType> map;
        for (u32 index = 0; index < max; index++) {
            map.add(index, index * index);
        }

        bool is_find_ok = true;
        // Find elements that exists
        for (u32 index = 0; index < max; index++) {
            const auto it = map.find(index);
            if (it == map.end()) {
                is_find_ok = false;
<<<<<<< HEAD
            }
            if (it->key() != index) {
                is_find_ok = false;
            }
            if (it->value() != index * index) {
                is_find_ok = false;
            }
        }

        // Find elements that not exists
        for (u32 index = max; index < max * 2; index++) {
            const auto it = map.find(index);
            if (it != map.end()) {
                is_find_ok = false;
            }
        }

        // Find elements that exists
        for (u32 index = 0; index < max; index++) {
            const auto it = map.find(KeyType(index));
            if (it == map.end()) {
                is_find_ok = false;
=======
>>>>>>> e361ba27
            }
            if (it->key() != index) {
                is_find_ok = false;
            }
            if (it->value() != index * index) {
                is_find_ok = false;
            }
        }

        // Find elements that not exists
        for (u32 index = max; index < max * 2; index++) {
<<<<<<< HEAD
            const auto it = map.find(KeyType(index));
=======
            const auto it = map.find(index);
>>>>>>> e361ba27
            if (it != map.end()) {
                is_find_ok = false;
            }
        }
<<<<<<< HEAD

=======
        return is_find_ok;
    };

    const auto test_2 = [](usize max) {
        using KeyType = hud_test::non_bitwise_type;
        using ValueType = hud_test::non_bitwise_type;
        hud::hashmap<KeyType, ValueType> map;
        for (u32 index = 0; index < max; index++) {
            map.add(index, index * index);
        }

        bool is_find_ok = true;
        // Find elements that exists
        for (u32 index = 0; index < max; index++) {
            const auto it = map.find(KeyType(index));
            if (it == map.end()) {
                is_find_ok = false;
            }
            if (it->key() != index) {
                is_find_ok = false;
            }
            if (it->value() != index * index) {
                is_find_ok = false;
            }
        }

        // Find elements that not exists
        for (u32 index = max; index < max * 2; index++) {
            const auto it = map.find(KeyType(index));
            if (it != map.end()) {
                is_find_ok = false;
            }
        }
>>>>>>> e361ba27
        return is_find_ok;
    };

    // Non constant
    {
<<<<<<< HEAD
        const auto result = runtime_test(test, 32767);
        hud_assert_true(result);
=======
        const auto result = test_1(32768);
        hud_assert_true(result);
        const auto result_2 = test_2(maxx);
        hud_assert_true(result_2);
>>>>>>> e361ba27
    }

    // Constant
    {
<<<<<<< HEAD
        constexpr auto result1 = test(1);
        hud_assert_true(result1);
        constexpr auto result2 = test(2);
        hud_assert_true(result2);
        constexpr auto result3 = test(3);
        hud_assert_true(result3);
        constexpr auto result4 = test(4);
        hud_assert_true(result4);
        constexpr auto result5 = test(5);
        hud_assert_true(result5);
        constexpr auto result6 = test(6);
        hud_assert_true(result6);
        constexpr auto result7 = test(7);
        hud_assert_true(result7);
        constexpr auto result8 = test(8);
        hud_assert_true(result8);
        constexpr auto result9 = test(9);
        hud_assert_true(result9);
        constexpr auto result10 = test(10);
        hud_assert_true(result10);
        constexpr auto result11 = test(11);
        hud_assert_true(result11);
        constexpr auto result12 = test(12);
        hud_assert_true(result12);
        constexpr auto result13 = test(13);
        hud_assert_true(result13);
        constexpr auto result14 = test(14);
        hud_assert_true(result14);
        constexpr auto result15 = test(15);
        hud_assert_true(result15);
        constexpr auto result16 = test(16);
        hud_assert_true(result16);
        constexpr auto result32 = test(32);
        hud_assert_true(result32);
        constexpr auto result64 = test(64);
        hud_assert_true(result64);
        constexpr auto result128 = test(128);
        hud_assert_true(result128);
        constexpr auto result256 = test(256);
        hud_assert_true(result256);
=======
        hud_test::for_each_value(std::make_integer_sequence<usize, 2>(), []<usize maxx>() {
            constexpr auto result = test_1(maxx);
            hud_assert_true(result);
            constexpr auto result_2 = test_2(maxx);
            hud_assert_true(result_2);
        });
>>>>>>> e361ba27
    }
}<|MERGE_RESOLUTION|>--- conflicted
+++ resolved
@@ -10,11 +10,7 @@
 GTEST_TEST(hashmap, find_in_hashmap_trivial_type)
 {
 
-<<<<<<< HEAD
     static const auto test = [](usize max) {
-=======
-    const auto test = [](usize max) {
->>>>>>> e361ba27
         using KeyType = usize;
         using ValueType = usize;
         hud::hashmap<KeyType, ValueType> map;
@@ -50,17 +46,12 @@
 
     // Non constant
     {
-<<<<<<< HEAD
         const auto result = runtime_test(test, 32768);
-=======
-        const auto result = test(32768);
->>>>>>> e361ba27
         hud_assert_true(result);
     }
 
     // Constant
     {
-<<<<<<< HEAD
         constexpr auto result1 = test(1);
         hud_assert_true(result1);
         constexpr auto result2 = test(2);
@@ -101,22 +92,12 @@
         hud_assert_true(result128);
         constexpr auto result256 = test(256);
         hud_assert_true(result256);
-=======
-        hud_test::for_each_value(std::make_integer_sequence<usize, 2>(), []<usize maxx>() {
-            constexpr auto result = test(maxx);
-            hud_assert_true(result);
-        });
->>>>>>> e361ba27
     }
 }
 
 GTEST_TEST(hashmap, find_in_hashmap_non_trivial_type)
 {
-<<<<<<< HEAD
     static const auto test = [](usize max) {
-=======
-    const auto test_1 = [](usize max) {
->>>>>>> e361ba27
         using KeyType = hud_test::non_bitwise_type;
         using ValueType = hud_test::non_bitwise_type;
         hud::hashmap<KeyType, ValueType> map;
@@ -130,7 +111,6 @@
             const auto it = map.find(index);
             if (it == map.end()) {
                 is_find_ok = false;
-<<<<<<< HEAD
             }
             if (it->key() != index) {
                 is_find_ok = false;
@@ -147,49 +127,6 @@
                 is_find_ok = false;
             }
         }
-
-        // Find elements that exists
-        for (u32 index = 0; index < max; index++) {
-            const auto it = map.find(KeyType(index));
-            if (it == map.end()) {
-                is_find_ok = false;
-=======
->>>>>>> e361ba27
-            }
-            if (it->key() != index) {
-                is_find_ok = false;
-            }
-            if (it->value() != index * index) {
-                is_find_ok = false;
-            }
-        }
-
-        // Find elements that not exists
-        for (u32 index = max; index < max * 2; index++) {
-<<<<<<< HEAD
-            const auto it = map.find(KeyType(index));
-=======
-            const auto it = map.find(index);
->>>>>>> e361ba27
-            if (it != map.end()) {
-                is_find_ok = false;
-            }
-        }
-<<<<<<< HEAD
-
-=======
-        return is_find_ok;
-    };
-
-    const auto test_2 = [](usize max) {
-        using KeyType = hud_test::non_bitwise_type;
-        using ValueType = hud_test::non_bitwise_type;
-        hud::hashmap<KeyType, ValueType> map;
-        for (u32 index = 0; index < max; index++) {
-            map.add(index, index * index);
-        }
-
-        bool is_find_ok = true;
         // Find elements that exists
         for (u32 index = 0; index < max; index++) {
             const auto it = map.find(KeyType(index));
@@ -211,26 +148,17 @@
                 is_find_ok = false;
             }
         }
->>>>>>> e361ba27
         return is_find_ok;
     };
 
     // Non constant
     {
-<<<<<<< HEAD
         const auto result = runtime_test(test, 32767);
         hud_assert_true(result);
-=======
-        const auto result = test_1(32768);
-        hud_assert_true(result);
-        const auto result_2 = test_2(maxx);
-        hud_assert_true(result_2);
->>>>>>> e361ba27
     }
 
     // Constant
     {
-<<<<<<< HEAD
         constexpr auto result1 = test(1);
         hud_assert_true(result1);
         constexpr auto result2 = test(2);
@@ -271,13 +199,5 @@
         hud_assert_true(result128);
         constexpr auto result256 = test(256);
         hud_assert_true(result256);
-=======
-        hud_test::for_each_value(std::make_integer_sequence<usize, 2>(), []<usize maxx>() {
-            constexpr auto result = test_1(maxx);
-            hud_assert_true(result);
-            constexpr auto result_2 = test_2(maxx);
-            hud_assert_true(result_2);
-        });
->>>>>>> e361ba27
     }
 }