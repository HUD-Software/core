name: Sanitizer

on:
  push:
    branches: ["main"]

jobs:
  sanitizer_windows_msvc:
    runs-on: windows-latest
    steps:
      - name: Checkout repository
        uses: actions/checkout@v3
      - name: Set SSH Key
        uses: webfactory/ssh-agent@v0.7.0
        with:
          ssh-private-key: ${{ secrets.SSH_PRIVATE_KEY }}
      - name: Generate visual Studio solution
        run: cmake.exe --no-warn-unused-cli -DCMAKE_EXPORT_COMPILE_COMMANDS:BOOL=TRUE -Btarget -G "Visual Studio 17 2022" -T host=x64 -A x64 -DSANITIZER:BOOL=ON
      - name: Build
        run: cmake.exe --build target --config Debug
      - name: Test
        run: ctest --test-dir target -j10 -C Debug -T test --output-on-failure --verbose

  sanitizer_ubuntu_clang14:
    runs-on: ubuntu-22.04
    steps:
      - name: Checkout repository
        uses: actions/checkout@v3
      - name: Set SSH Key
        uses: webfactory/ssh-agent@v0.7.0
        with:
          ssh-private-key: ${{ secrets.SSH_PRIVATE_KEY }}
      - name: Install tools
        run: sudo apt-get install llvm -y
      - name: Generate Unix Makfiles
        run: cmake --no-warn-unused-cli -DCMAKE_EXPORT_COMPILE_COMMANDS:BOOL=TRUE -DCMAKE_BUILD_TYPE:STRING=Debug -DCMAKE_C_COMPILER:FILEPATH=/usr/bin/clang-14 -DCMAKE_CXX_COMPILER:FILEPATH=/usr/bin/clang++-14 -Btarget -G "Unix Makefiles" -DSANITIZER:BOOL=ON
      - name: Build
        run: cmake --build target --config Debug
      - name: Test
        run: ctest --test-dir target -j10 -C Debug -T test --output-on-failure --verbose
<<<<<<< HEAD

  sanitizer_gcc12:
=======
        
  sanitizer_ubuntu_gcc12:
>>>>>>> 590ec834
    runs-on: ubuntu-22.04
    steps:
      - name: Checkout repository
        uses: actions/checkout@v3
      - name: Set SSH Key
        uses: webfactory/ssh-agent@v0.7.0
        with:
          ssh-private-key: ${{ secrets.SSH_PRIVATE_KEY }}
      - name: Install tools
        run: sudo apt-get install llvm -y
      - name: Generate Unix Makfiles
        run: cmake --no-warn-unused-cli -DCMAKE_EXPORT_COMPILE_COMMANDS:BOOL=TRUE -DCMAKE_BUILD_TYPE:STRING=Debug -DCMAKE_C_COMPILER:FILEPATH=/usr/bin/gcc-12 -DCMAKE_CXX_COMPILER:FILEPATH=/usr/bin/g++-12 -Btarget -G "Unix Makefiles" -DSANITIZER:BOOL=ON
      - name: Build
        run: cmake --build target --config Debug
      - name: Test
        run: ctest --test-dir target -j10 -C Debug -T test --output-on-failure --verbose<|MERGE_RESOLUTION|>--- conflicted
+++ resolved
@@ -38,13 +38,8 @@
         run: cmake --build target --config Debug
       - name: Test
         run: ctest --test-dir target -j10 -C Debug -T test --output-on-failure --verbose
-<<<<<<< HEAD
 
-  sanitizer_gcc12:
-=======
-        
   sanitizer_ubuntu_gcc12:
->>>>>>> 590ec834
     runs-on: ubuntu-22.04
     steps:
       - name: Checkout repository
